--- conflicted
+++ resolved
@@ -122,7 +122,6 @@
     /**
      * @fileOverview jQuery or Zepto
      */
-<<<<<<< HEAD
     define('dollar-third',[],function() {
         return window.jQuery || window.Zepto;
     });
@@ -134,73 +133,6 @@
     ], function( _ ) {
         return _;
     });
-=======
-    var WebUploader = (function( global, undefined ) {
-        var modules = {},
-    
-            // 简单不完全实现https://github.com/amdjs/amdjs-api/wiki/require
-            require = function( deps, callback ) {
-                var args, len, i;
-    
-                // 如果deps不是数组，则直接返回指定module
-                if ( typeof deps === 'string' ) {
-                    return getModule( deps );
-                } else {
-                    args = [];
-                    for( len = deps.length, i = 0; i < len; i++ ) {
-                        args.push( getModule( deps[ i ] ) );
-                    }
-    
-                    return callback.apply( null, args );
-                }
-            },
-    
-            // 内部的define，暂时不支持不指定id.
-            define = function( id, deps, factory ) {
-                if ( arguments.length === 2 ) {
-                    factory = deps;
-                    deps = null;
-                }
-    
-                if ( typeof id !== 'string' || !factory ) {
-                    throw new Error('Define Error');
-                }
-    
-                require( deps || [], function() {
-                    setModule( id, factory, arguments );
-                });
-            },
-    
-            // 设置module, 兼容CommonJs写法。
-            setModule = function( id, factory, args ) {
-                var module = {
-                        exports: factory
-                    },
-                    returned;
-    
-                if ( typeof factory === 'function' ) {
-                    args.length || (args = [ require, module.exports, module ]);
-                    returned = factory.apply( null, args );
-                    returned !== undefined && (module.exports = returned);
-                }
-    
-                modules[ id ] = module.exports;
-            },
-    
-            // 根据id获取module
-            getModule = function( id ) {
-                var module = modules[ id ] || global[ id ];
-    
-                if ( !module ) {
-                    throw new Error( '`' + id + '` is undefined' );
-                }
-    
-                return module;
-            };
-    
-    
-
->>>>>>> 691c3881
     /**
      * @fileOverview 基础类方法。
      */
@@ -1689,18 +1621,8 @@
         // 默认选项。
         Image.options = {
     
-<<<<<<< HEAD
             // 默认的图片处理质量
             quality: 90,
-=======
-            /**
-             * 文件MIMETYPE类型，与文件类型的对应关系请参考[http://t.cn/z8ZnFny](http://t.cn/z8ZnFny)
-             * @property type
-             * @type {string}
-             * @default 'application'
-             */
-            this.type = source.type || 'application';
->>>>>>> 691c3881
     
             // 是否裁剪
             crop: false,
@@ -1768,11 +1690,6 @@
     
         return Image;
     });
-<<<<<<< HEAD
-=======
-    
-
->>>>>>> 691c3881
     /**
      * @fileOverview 图片操作, 负责预览图片和上传前压缩图片
      */
@@ -3929,18 +3846,8 @@
                 owner.info() && this.flashExec( 'Image', 'info', owner.info() );
                 owner.meta() && this.flashExec( 'Image', 'meta', owner.meta() );
     
-<<<<<<< HEAD
                 this.flashExec( 'Image', 'loadFromBlob', blob.uid );
             }
-=======
-            uploader.on( 'fileDequeued', function() {
-                count--;
-            });
-    
-            uploader.on( 'uploadFinished', function() {
-                count = 0;
-            });
->>>>>>> 691c3881
         });
     });
     /**
@@ -3995,20 +3902,9 @@
                 return this._status;
             },
     
-<<<<<<< HEAD
             getResponse: function() {
                 return this._response;
             },
-=======
-            uploader.on( 'fileDequeued', function( file ) {
-                count -= file.size;
-            });
-    
-            uploader.on( 'uploadFinished', function() {
-                count = 0;
-            });
-        });
->>>>>>> 691c3881
     
             getResponseAsJson: function() {
                 return this._responseJson;
@@ -4017,26 +3913,12 @@
             abort: function() {
                 var xhr = this._xhr;
     
-<<<<<<< HEAD
                 if ( xhr ) {
                     xhr.exec('abort');
                     xhr.destroy();
                     this._xhr = xhr = null;
                 }
             },
-=======
-            uploader.on( 'beforeFileQueued', function( file ) {
-    
-                if ( file.size > max ) {
-                    file.setStatus( WUFile.Status.INVALID, 'exceed_size' );
-                    this.trigger( 'error', 'F_EXCEED_SIZE' );
-                    return false;
-                }
-    
-            });
-    
-        });
->>>>>>> 691c3881
     
             destroy: function() {
                 this.abort();
@@ -4062,18 +3944,9 @@
                         return me.trigger('load');
                     }
     
-<<<<<<< HEAD
                     me._status = status;
                     xhr.destroy();
                     xhr = null;
-=======
-                // 已经重复了
-                if ( mapping[ hash ] ) {
-                    this.trigger( 'error', 'F_DUPLICATE' );
-                    return false;
-                }
-            });
->>>>>>> 691c3881
     
                     return me.trigger( 'error', 'http' );
                 });
@@ -4095,43 +3968,13 @@
             }
         });
     });
-<<<<<<< HEAD
-=======
-    
-
->>>>>>> 691c3881
     /**
      * @fileOverview 只有flash实现的文件版本。
      */
-<<<<<<< HEAD
     define('preset/flashonly',[
         'base',
         'promise',
         'uploader',
-=======
-    
-        var key, host, parts, part, last, origin,
-            WebUploader = modules.base;
-            // 让首写字母大写。
-        var ucFirst = function( str ) {
-                return str && (str.charAt( 0 ).toUpperCase() + str.substr( 1 ));
-            };
-    
-        for ( key in modules ) {
-            host = WebUploader;
-    
-            if ( !modules.hasOwnProperty( key ) ) {
-                continue;
-            }
-    
-            parts = key.split('/');
-            last = ucFirst( parts.pop() );
-    
-            while( (part = ucFirst( parts.shift() )) ) {
-                host[ part ] = host[ part ] || {};
-                host = host[ part ];
-            }
->>>>>>> 691c3881
     
         // widgets
         'widgets/filepicker',
@@ -4141,26 +3984,7 @@
         'widgets/upload',
         'widgets/validator',
     
-<<<<<<< HEAD
         // runtimes
-=======
-        return WebUploader;
-    })( window );
-    
-    var exportName = 'WebUploader';  // 暴露出去的key
-    
-    if ( typeof module === 'object' && typeof module.exports === 'object' ) {
-        module.exports = WebUploader;
-    } else if ( typeof define === 'function' && define.amd ) {
-        define(exportName, function() { return WebUploader; } );
-    }
-    
-    origin = window[ exportName ];
-    window[ exportName ] = WebUploader;
-    window[ exportName ].noConflict = function() {
-        window[ exportName ] = origin;
-    };
->>>>>>> 691c3881
     
         // flash
         'runtime/flash/filepicker',
