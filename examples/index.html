<!DOCTYPE HTML PUBLIC "-//W3C//DTD HTML 4.01//EN" "http://www.w3.org/TR/html4/strict.dtd">
<html lang="en">
<head>
    <meta http-equiv="Content-Type" content="text/html;charset=UTF-8">
    <title>WebUploader演示</title>
    <link rel="stylesheet" type="text/css" href="../css/webuploader.css" />
    <link rel="stylesheet" type="text/css" href="./style.css" />
</head>
<body>
<<<<<<< HEAD
    <div class="stage">
        <div class="queueList">
            <ul id="queueList"></ul>
        </div>
=======
    <div id="uploaderBtn">选择文件</div>
    <ul id="queueList" style="display:none;">
        <li><button id="uploadBtn">上传</button></li>
    </ul>
    <span>拖拽区域：</span>
    <div id="dndArea" class="webuploader-dnd"></div>
>>>>>>> 182f4856

        <div class="btns">
            <div id="pickerBtn">
            </div><div id="uploadBtn">开始上传</div>
        </div>
    </div>
    <script type="text/javascript" src="./jquery.js"></script>
    <script type="text/javascript" src="../dist/webuploader.js"></script>

    <script type="text/javascript">
        var wu = WebUploader.create({
<<<<<<< HEAD
                pick: 'pickerBtn',
                server: 'http://liaoxuezhi.fe.baidu.com/webupload/fileupload.php'
            }),
            btn = $( '#uploadBtn' );
=======
            pick: 'uploaderBtn',
            dnd: 'dndArea'
        });
>>>>>>> 182f4856

        wu.onFileQueued = function ( file ) {
            var li = $( '<li id="' + file.id + '">' ),
                ratio = window.devicePixelRatio || 1,
                width = 120 * ratio,
                height = 90 * ratio;

            wu.getImageThumbnail( file, function( img ) {
                li.prepend( img );
                $( img ).css( 'width', (width / ratio) + 'px' );
            }, width, height );

            li.append( '<p>' + file.name + '</p>');

            li.appendTo( '#queueList' );

            file.on( 'statuschange', function( cur, pre ) {

                li.removeClass('progress failed interrupt');

                switch ( cur ) {
                    case 3:    // error
                        li.find( 'p.progress' ).fadeOut();
                        li.addClass( 'failed' );
                        break;

                    case 6:
                        li.addClass( 'interrupt' );
                        break;
                }
            });
        };

        wu.onUploadStart = function( file ) {
            var li = $( '#' + file.id );
            li.append( '<p class="progress"><span></span></p>' );
            li.addClass( 'progress' );
        }

        wu.onUploadProgress = function( file, percent ) {
            var li = $( '#' + file.id ),
                progress = li.find( 'p.progress span' );

            progress.css({
                width: percent * 100 + '%'
            })
        }

        wu.onUploadComplete = function( file ) {
            var li = $( '#' + file.id ),
                progress = li.find( 'p.progress' );

            progress.fadeOut();

            li.removeClass('progress').addClass( 'finished' );
        };

        wu.onUploadFinished = function() {
            btn.text( '开始上传' );
        }

        btn.on( 'click', function() {
            var text = $(btn).text();

            if ( text === '开始上传' || text === '继续上传' ) {
                wu.upload();
                btn.text( '暂停上传' );
            } else if ( text === '暂停上传' ) {
                wu.pause();
                btn.text( '继续上传' );
            }
        } );
    </script>
</body>
</html><|MERGE_RESOLUTION|>--- conflicted
+++ resolved
@@ -7,19 +7,10 @@
     <link rel="stylesheet" type="text/css" href="./style.css" />
 </head>
 <body>
-<<<<<<< HEAD
-    <div class="stage">
+    <div id="dndArea" class="stage">
         <div class="queueList">
             <ul id="queueList"></ul>
         </div>
-=======
-    <div id="uploaderBtn">选择文件</div>
-    <ul id="queueList" style="display:none;">
-        <li><button id="uploadBtn">上传</button></li>
-    </ul>
-    <span>拖拽区域：</span>
-    <div id="dndArea" class="webuploader-dnd"></div>
->>>>>>> 182f4856
 
         <div class="btns">
             <div id="pickerBtn">
@@ -31,16 +22,11 @@
 
     <script type="text/javascript">
         var wu = WebUploader.create({
-<<<<<<< HEAD
                 pick: 'pickerBtn',
+                dnd: 'dndArea'
                 server: 'http://liaoxuezhi.fe.baidu.com/webupload/fileupload.php'
             }),
             btn = $( '#uploadBtn' );
-=======
-            pick: 'uploaderBtn',
-            dnd: 'dndArea'
-        });
->>>>>>> 182f4856
 
         wu.onFileQueued = function ( file ) {
             var li = $( '<li id="' + file.id + '">' ),
