<<<<<<< HEAD

    return require('base');
});
=======
/**
 * @file 暴露变量给外部使用。
 * 此文件也只有在把webupload合并成一个文件使用的时候才会引入。
 *
 * 将所有modules，将路径ids装换成对象。
 */

    var key, host, parts, part, last, origin,
        WebUploader = modules.base;
        // 让首写字母大写。
    var ucFirst = function( str ) {
            return str && (str.charAt( 0 ).toUpperCase() + str.substr( 1 ));
        };

    for ( key in modules ) {
        host = WebUploader;

        if ( !modules.hasOwnProperty( key ) ) {
            continue;
        }

        parts = key.split('/');
        last = ucFirst( parts.pop() );

        while( (part = ucFirst( parts.shift() )) ) {
            host[ part ] = host[ part ] || {};
            host = host[ part ];
        }

        host[ last ] = modules[ key ];
    }

    return WebUploader;
})( window );

var exportName = 'WebUploader';  // 暴露出去的key

if ( typeof module === 'object' && typeof module.exports === 'object' ) {
    module.exports = WebUploader;
} else if ( typeof define === 'function' && define.amd ) {
    define(exportName, function() { return WebUploader; } );
}

origin = window[ exportName ];
window[ exportName ] = WebUploader;
window[ exportName ].noConflict = function() {
    window[ exportName ] = origin;
};
>>>>>>> 691c3881
<|MERGE_RESOLUTION|>--- conflicted
+++ resolved
@@ -1,54 +1,3 @@
-<<<<<<< HEAD
 
     return require('base');
-});
-=======
-/**
- * @file 暴露变量给外部使用。
- * 此文件也只有在把webupload合并成一个文件使用的时候才会引入。
- *
- * 将所有modules，将路径ids装换成对象。
- */
-
-    var key, host, parts, part, last, origin,
-        WebUploader = modules.base;
-        // 让首写字母大写。
-    var ucFirst = function( str ) {
-            return str && (str.charAt( 0 ).toUpperCase() + str.substr( 1 ));
-        };
-
-    for ( key in modules ) {
-        host = WebUploader;
-
-        if ( !modules.hasOwnProperty( key ) ) {
-            continue;
-        }
-
-        parts = key.split('/');
-        last = ucFirst( parts.pop() );
-
-        while( (part = ucFirst( parts.shift() )) ) {
-            host[ part ] = host[ part ] || {};
-            host = host[ part ];
-        }
-
-        host[ last ] = modules[ key ];
-    }
-
-    return WebUploader;
-})( window );
-
-var exportName = 'WebUploader';  // 暴露出去的key
-
-if ( typeof module === 'object' && typeof module.exports === 'object' ) {
-    module.exports = WebUploader;
-} else if ( typeof define === 'function' && define.amd ) {
-    define(exportName, function() { return WebUploader; } );
-}
-
-origin = window[ exportName ];
-window[ exportName ] = WebUploader;
-window[ exportName ].noConflict = function() {
-    window[ exportName ] = origin;
-};
->>>>>>> 691c3881
+});