/**
 * @fileOverview Uploader上传类
 */
define( 'webuploader/core/uploader', [ 'webuploader/base',
        'webuploader/core/mediator',
        'webuploader/core/file',
        'webuploader/core/queue',
        'webuploader/core/runtime'
        ], function( Base, Mediator, WUFile, Queue, Runtime ) {

<<<<<<< HEAD
    /* jshint camelcase: false */
=======
                accept: [{
                    title: 'image',
                    extensions: 'gif'
                }, {
                    title: 'image',
                    extensions: 'jpg'
                }]
            };
>>>>>>> 6ebd8f6f

    var $ = Base.$,
        defaultOpts = {
            pick: {
                multiple: true,
                id: 'uploaderBtn'
            },

            accept: {
                title: 'All Files',
                extensions: '*'
            }
        };

    function Uploader( opts ) {
        opts = opts || {};

        if ( typeof opts.pick === 'string' ) {
            opts.pick = {
                id: opts.pick
            };
        }

        this.options = $.extend( true, {}, defaultOpts, opts );
    }

    Mediator.installTo( Uploader.prototype );

    $.extend( Uploader.prototype, {
        state: 'pedding',

        init: function() {
            var me = this,
                opts = me.options;

            me._queue = new Queue();
            me._queue.on( 'queued', function( file ) {
                me.trigger( 'queued', file );
            } );

            me._initRuntime( opts, function() {


                opts.pick && me._initFilePicker( opts );
            } );
        },

        _initRuntime: function( opts, cb ) {
            var caps = {

                    resize_image: true
                },

                runtime;

            if ( opts.pick ) {
                caps.select_file = true;

                caps.select_multiple = opts.pick.multiple;
            }

            runtime = Runtime.getInstance( opts, caps  );
            runtime.once( 'ready', cb );
            runtime.init();

            this._runtime = runtime;
        },

        _initFilePicker: function( opts ) {
            var runtime = Runtime.getInstance(),
                me = this,
                options = $.extend( {}, opts.pick, {
                    accept: opts.accept
                } ),
                FilePicker = runtime.getComponent( 'FilePicker' ),
                picker;

            picker = new FilePicker( options );

            picker.on( 'select', function( files ) {

                $.each( files, function( idx, domfile ) {
                    me._queue.append( new WUFile( domfile ), domfile );
                } );

                /*
                var Transport = runtime.getComponent( 'Transport' );

                // 添加文件到队列
                console.log( files );
                Transport.sendAsBlob( files[ 0 ], {
                    url: '../server/fileupload.php'
                } );
                */

            } );
            picker.init();
        },

        upload: function() {
            var Q = this._queue,
                runtime = Runtime.getInstance(),
                Transport = runtime.getComponent( 'Transport' );

            if ( !Q.stats.numOfQueue ) {
                return;
            }

            while ( Q.stats.numOfQueue ) {
                (function() {
                    var fileObj = Q.fetch(),
                        file = fileObj.file,
                        tr = Transport.sendAsBlob( fileObj.source, {
                            url: '../server/fileupload.php'
                        } );

                    tr.on( 'progress', function() {
                        file.setStatus( WUFile.Status.PROGRESS );
                        console.log( Q.stats );
                    } );

                    tr.on( 'error', function() {
                        file.setStatus( WUFile.Status.ERROR );
                        console.log( Q.stats );
                    } );

                    tr.on( 'complete', function() {
                        file.setStatus( WUFile.Status.COMPLETE );
                        console.log( Q.stats );
                    } );
                })();
            }
        },

        getImageThumbnail: function( file, cb, width, height ) {
            var Q = this._queue,
                runtime = this._runtime,
                Image = runtime.getComponent( 'Image' ),
                image = new Image();

            file = typeof file === 'string' ? Q.getFile( file ) : file;
            image.on( 'load', function() {
                var img = document.createElement( 'img' );
                image.downsize( width, height );
                img.src = image.getAsDataURL();
                cb( img );
            } );
            image.load( file.getSource() );
        },


        // 需要重写此方法来来支持opts.onEvent和instance.onEvent的处理器
        trigger: function( type/*, args...*/ ) {
            var args = [].slice.call( arguments, 1 ),
                opts = this.options,
                name = 'on' + type.substring( 0, 1 ).toUpperCase() +
                    type.substring( 1 );

            if ( $.isFunction( opts[ name ] ) &&
                    opts[ name ].apply( this, args ) === false ) {
                return false;
            }

            if ( $.isFunction( this[ name ] ) &&
                    this[ name ].apply( this, args ) === false ) {
                return false;
            }

            return Mediator.trigger.apply( this, arguments );
        }

    } );

    Base.create = function( opts ) {
        var uploader = new Uploader( opts );
        uploader.init();
        return uploader;
    };

    return Uploader;
} );<|MERGE_RESOLUTION|>--- conflicted
+++ resolved
@@ -8,19 +8,6 @@
         'webuploader/core/runtime'
         ], function( Base, Mediator, WUFile, Queue, Runtime ) {
 
-<<<<<<< HEAD
-    /* jshint camelcase: false */
-=======
-                accept: [{
-                    title: 'image',
-                    extensions: 'gif'
-                }, {
-                    title: 'image',
-                    extensions: 'jpg'
-                }]
-            };
->>>>>>> 6ebd8f6f
-
     var $ = Base.$,
         defaultOpts = {
             pick: {
@@ -28,10 +15,13 @@
                 id: 'uploaderBtn'
             },
 
-            accept: {
-                title: 'All Files',
-                extensions: '*'
-            }
+            accept: [{
+                title: 'image',
+                extensions: 'gif'
+            }, {
+                title: 'image',
+                extensions: 'jpg'
+            }]
         };
 
     function Uploader( opts ) {
